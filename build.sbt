--- conflicted
+++ resolved
@@ -49,13 +49,9 @@
 addCommandAlias("fmt", "all scalafmtSbt scalafmt test:scalafmt")
 addCommandAlias("check", "all scalafmtSbtCheck scalafmtCheck test:scalafmtCheck")
 
-<<<<<<< HEAD
 lazy val zioVersion      = "1.0.0-RC17"
 lazy val magnoliaVersion = "0.12.2"
-=======
-lazy val zioVersion     = "1.0.0-RC17"
 lazy val refinedVersion = "0.9.10"
->>>>>>> 3466d907
 
 lazy val root =
   project
@@ -94,6 +90,7 @@
     moduleName := "zio-config-examples",
     fork := true,
     libraryDependencies ++= Seq(
+      "eu.timepit" %% "refined"      % refinedVersion,
       "com.propensive" %% "magnolia" % magnoliaVersion
     )
   )
@@ -102,16 +99,9 @@
 lazy val zioConfigMagnolia = module("zio-config-magnolia")
   .settings(skip in publish := true)
   .settings(
-<<<<<<< HEAD
     libraryDependencies ++= Seq(
       "com.propensive" %% "magnolia" % magnoliaVersion
     )
-=======
-    libraryDependencies ++=
-      Seq(
-        "eu.timepit" %% "refined" % refinedVersion
-      )
->>>>>>> 3466d907
   )
   .dependsOn(zioConfig)
 
